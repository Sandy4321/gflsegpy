# PyGFL: A Python 3 implementation of the group fused Lasso for multiple change-point detection
__Alexandre Huat__ (INSA Rouen Normandie)

<<<<<<< HEAD
PyGFL is a full Python 3 implementation of the group fused Lasso (GFL) for multiple change-points detection, by [Bleakley and Vert, 2011](docs/2011-The_group_fused_Lasso_for_multiple_change-point_detection.pdf) [1].
=======
----

PyGFL is a full Python 3 implementation of the group fused Lasso (GFL) for multiple change-points detection, by [Bleakley and Vert, 2011](docs/2011-The_group_fused_Lasso_for_multiple_change-point_detection.pdf) _[1].
>>>>>>> c303f970

> _Abstract_—We present the group fused Lasso for detection of multiple change-points shared by a set of co-occurring one-dimensional signals. Change-points are detected by approximating the original signals with a constraint on the multidimensional total variation, leading to piecewise-constant approximations. Fast algorithms are proposed to solve the resulting optimization problems, either exactly or approximately. Conditions are given for consistency of both algorithms as the number of signals increases, and empirical evidence is provided to support the results on simulated and array comparative genomic hybridization data.

While, PyGFL is largely based upon NumPy, the MATLAB implementation of the authors is available at [http://cbio.ensmp.fr/GFLseg]().

___TODO: Citation___

## Version control

###### v1.1 [dev]

* The GFL LARS (inexact but fast solution)
* TODO: Changeable weights

###### v1.0 [stable] provides…
* The GFL block coordinate descent (exact but slow solution)
* A datavisualisation module
* A demo script
* A fixed weights scheme (see [1], Eq. (5))

----

<<<<<<< HEAD
----

=======
>>>>>>> c303f970
## Requirements

Please, refer to the [`requirements.txt`](requirements.txt) file.

In a virtual environment, you can install all requirements with pip by running:

```sh
pip install -r requirements.txt
```

## Usage

This section gives an overview of the PyGFL package. Read the documentation for more details.

### Algorithm 1: Block coordinate descent

The first algorithm proposed by Bleakley and Vert returns ![beta*](https://latex.codecogs.com/gif.latex?%5Cbeta^*)
the optimal coefficients of the GFL found via a block coordinate descent.
This algorithm gives an exact solution but is very slow in comparison with the LARS algorithm.

* For a rapid use, call the function `pygfl.gfl_coord()` which will return the desired number of change-points.
* For an advanced use, firstly call the function `pygfl.coord._gfl_coord()` which will return ![beta*](https://latex.codecogs.com/gif.latex?%5Cbeta^*).
Then, process ![beta*](https://latex.codecogs.com/gif.latex?%5Cbeta^*) to extract the change-points.
_N.B. I defined the function `pygfl.coord._find_breakpoints()` to perform such post-processing.
As you guess, `pygfl.gfl_coord()` simply call both of the method mentionned above._

The key parameter of the block coordinate descent is ![lambda](https://latex.codecogs.com/gif.latex?%5Clambda) the regularization coefficient of the GFL.
Note that the smaller ![lambda](https://latex.codecogs.com/gif.latex?%5Clambda), the greater the number of searched change-points;
_i.e._ the longer it will take to the algorithm to converge. Consider this when optimizing ![lambda](https://latex.codecogs.com/gif.latex?%5Clambda).

Then, an appropriate optimisation strategy would test a sequence of ![lambda](https://latex.codecogs.com/gif.latex?%5Clambda)
in decreasing order and stop when the validation error becomes _unacceptable_ or doesn't drop.

As well as tuning ![lambda](https://latex.codecogs.com/gif.latex?%5Clambda), you may also want to set the optimal weights of each signal position in the model.
<<<<<<< HEAD
This function will be added in the next stable release. For now, only the default weights can be used. That is, for all signal position ![i](https://latex.codecogs.com/gif.latex?\inline&space;i),
the weights should be:

<center>![weights](https://latex.codecogs.com/png.latex?&space;d_i&space;=&space;\sqrt{n&space;\over&space;i(n-i)}).<\center> 

=======
This function will be added in the next stable release. For now, only the _default_ weights can be used (see [1], Eq. (5)).
>>>>>>> c303f970
Be advised that if you want to detect a single change-point,
Bleakley and Vert proved that the default weights are the best (see [1], Theorem 3).
Else, I won't give any recommendation; please, refer to [1] or your own experience.

### Algorithm 2: The GFL LARS

__WARNING: The current implementation may be unstable.__

This second algorithm is very faster than the GFL block coordinate descent, however it is less accurate.

Simply call `pygfl.gfl_lars()` to use it. In a nutshell, its inputs are the signal and the number of breakpoints to detect. Then, it returns the estimated breakpoints.

### Data visualization

Use the function `pygfl.plot_breakpoints()` to visualize the salient results of the algorithms applied to your signal.

## Demo

Run the script `pygfl.demo` to reproduce the demonstration rendered below.

___TODO___

## Bugs report

___TODO___

## References

[1] [Kevin Bleakley, Jean-Philippe Vert: The group fused Lasso for multiple change-point detection. _CoRR abs/1106.4199_ (2011)](docs/2011-The_group_fused_Lasso_for_multiple_change-point_detection.pdf)<|MERGE_RESOLUTION|>--- conflicted
+++ resolved
@@ -1,13 +1,9 @@
 # PyGFL: A Python 3 implementation of the group fused Lasso for multiple change-point detection
 __Alexandre Huat__ (INSA Rouen Normandie)
 
-<<<<<<< HEAD
-PyGFL is a full Python 3 implementation of the group fused Lasso (GFL) for multiple change-points detection, by [Bleakley and Vert, 2011](docs/2011-The_group_fused_Lasso_for_multiple_change-point_detection.pdf) [1].
-=======
 ----
 
-PyGFL is a full Python 3 implementation of the group fused Lasso (GFL) for multiple change-points detection, by [Bleakley and Vert, 2011](docs/2011-The_group_fused_Lasso_for_multiple_change-point_detection.pdf) _[1].
->>>>>>> c303f970
+PyGFL is a full Python 3 implementation of the group fused Lasso (GFL) for multiple change-points detection, by [Bleakley and Vert, 2011](docs/2011-The_group_fused_Lasso_for_multiple_change-point_detection.pdf) [1].
 
 > _Abstract_—We present the group fused Lasso for detection of multiple change-points shared by a set of co-occurring one-dimensional signals. Change-points are detected by approximating the original signals with a constraint on the multidimensional total variation, leading to piecewise-constant approximations. Fast algorithms are proposed to solve the resulting optimization problems, either exactly or approximately. Conditions are given for consistency of both algorithms as the number of signals increases, and empirical evidence is provided to support the results on simulated and array comparative genomic hybridization data.
 
@@ -30,11 +26,6 @@
 
 ----
 
-<<<<<<< HEAD
-----
-
-=======
->>>>>>> c303f970
 ## Requirements
 
 Please, refer to the [`requirements.txt`](requirements.txt) file.
@@ -69,15 +60,7 @@
 in decreasing order and stop when the validation error becomes _unacceptable_ or doesn't drop.
 
 As well as tuning ![lambda](https://latex.codecogs.com/gif.latex?%5Clambda), you may also want to set the optimal weights of each signal position in the model.
-<<<<<<< HEAD
-This function will be added in the next stable release. For now, only the default weights can be used. That is, for all signal position ![i](https://latex.codecogs.com/gif.latex?\inline&space;i),
-the weights should be:
-
-<center>![weights](https://latex.codecogs.com/png.latex?&space;d_i&space;=&space;\sqrt{n&space;\over&space;i(n-i)}).<\center> 
-
-=======
 This function will be added in the next stable release. For now, only the _default_ weights can be used (see [1], Eq. (5)).
->>>>>>> c303f970
 Be advised that if you want to detect a single change-point,
 Bleakley and Vert proved that the default weights are the best (see [1], Theorem 3).
 Else, I won't give any recommendation; please, refer to [1] or your own experience.
