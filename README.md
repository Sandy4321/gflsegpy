--- conflicted
+++ resolved
@@ -1,13 +1,9 @@
-# The group fused Lasso for multiple change-point detection: A Python implementation
-<<<<<<< HEAD
-## Alexandre Huat, Joseph Lefevre
-### INSA Rouen Normandie
-=======
-##### Alexandre Huat, Joseph Lefevre
-###### INSA Rouen Normandie
+# The group fused Lasso for multiple change-point detection
+## A Python 3 implementation
+
+__Alexandre Huat, Joseph Lefevre__ (INSA Rouen Normandie)
 
 ----
->>>>>>> 170ea004
 
 This repository is a Python 3 implementation of the group fused Lasso for multiple change-point detection, according to the paper of [Bleakley and Vert, 2011][1].
 
